--- conflicted
+++ resolved
@@ -1,5 +1,4 @@
 import app.cash.redwood.buildsupport.FlexboxHelpers
-import co.touchlab.cklib.gradle.CompileToBitcode
 
 apply plugin: 'org.jetbrains.kotlin.multiplatform'
 apply plugin: 'com.vanniktech.maven.publish'
@@ -33,18 +32,4 @@
       dependsOn commonMain
     }
   }
-<<<<<<< HEAD
-}
-
-cklib {
-  config.kotlinVersion = libs.versions.kotlin.get()
-  create("uikit", file("native/uikit"), ["main"]) {ctb ->
-    ctb.language = CompileToBitcode.Language.OBJC
-    ctb.compilerArgs.addAll(
-      ["-DKONAN_MI_MALLOC=1", "-DNS_FORMAT_ARGUMENT(A)=", "-D_Nullable_result=_Nullable"]
-    )
-    ctb.srcDirs = project.files(file("native/uikit"))
-  }
-=======
->>>>>>> 02fdaa65
 }