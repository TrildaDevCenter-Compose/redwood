/*
 * Copyright (C) 2022 Square, Inc.
 *
 * Licensed under the Apache License, Version 2.0 (the "License");
 * you may not use this file except in compliance with the License.
 * You may obtain a copy of the License at
 *
 *      http://www.apache.org/licenses/LICENSE-2.0
 *
 * Unless required by applicable law or agreed to in writing, software
 * distributed under the License is distributed on an "AS IS" BASIS,
 * WITHOUT WARRANTIES OR CONDITIONS OF ANY KIND, either express or implied.
 * See the License for the specific language governing permissions and
 * limitations under the License.
 */
package app.cash.redwood.layout.uiview

import app.cash.redwood.Modifier
import app.cash.redwood.flexbox.AlignItems
import app.cash.redwood.flexbox.FlexDirection
import app.cash.redwood.flexbox.JustifyContent
import app.cash.redwood.layout.api.Constraint
import app.cash.redwood.layout.api.CrossAxisAlignment
import app.cash.redwood.layout.api.MainAxisAlignment
import app.cash.redwood.layout.api.Overflow
import app.cash.redwood.layout.widget.Column
import app.cash.redwood.layout.widget.Row
import app.cash.redwood.ui.Default
import app.cash.redwood.ui.Density
import app.cash.redwood.ui.Margin
import app.cash.redwood.widget.UIViewChildren
import app.cash.redwood.yoga.Yoga
import app.cash.redwood.yoga.enums.YGEdge
import platform.UIKit.UIColor
import platform.UIKit.UIView

internal class UIViewFlexContainer(
  direction: FlexDirection,
) : Row<UIView>, Column<UIView> {
  private val yogaLayout = YogaLayout()

  override val value get() = yogaLayout.view.apply {
    backgroundColor = UIColor.redColor
  }
  override val children = UIViewChildren(value)
<<<<<<< HEAD
  override var layoutModifiers: LayoutModifier = LayoutModifier
=======

  override var modifier: Modifier = Modifier
>>>>>>> ff050de4

  init {
    Yoga.YGNodeStyleSetFlexDirection(yogaLayout.rootNode, direction.toYoga())
  }

  override fun width(width: Constraint) {
    yogaLayout.width = width
    invalidate()
  }

  override fun height(height: Constraint) {
    yogaLayout.height = height
    invalidate()
  }

  override fun margin(margin: Margin) {
    Yoga.YGNodeStyleSetPadding(
      node = yogaLayout.rootNode,
      edge = YGEdge.YGEdgeLeft,
      points = with(Density.Default) { margin.start.toPx() }.toFloat(),
    )
    Yoga.YGNodeStyleSetPadding(
      node = yogaLayout.rootNode,
      edge = YGEdge.YGEdgeRight,
      points = with(Density.Default) { margin.end.toPx() }.toFloat(),
    )
    Yoga.YGNodeStyleSetPadding(
      node = yogaLayout.rootNode,
      edge = YGEdge.YGEdgeTop,
      points = with(Density.Default) { margin.top.toPx() }.toFloat(),
    )
    Yoga.YGNodeStyleSetPadding(
      node = yogaLayout.rootNode,
      edge = YGEdge.YGEdgeBottom,
      points = with(Density.Default) { margin.bottom.toPx() }.toFloat(),
    )
    invalidate()
  }

  override fun overflow(overflow: Overflow) {
    invalidate()
  }

  override fun horizontalAlignment(horizontalAlignment: MainAxisAlignment) {
    justifyContent(horizontalAlignment.toJustifyContent())
  }

  override fun horizontalAlignment(horizontalAlignment: CrossAxisAlignment) {
    alignItems(horizontalAlignment.toAlignItems())
  }

  override fun verticalAlignment(verticalAlignment: MainAxisAlignment) {
    justifyContent(verticalAlignment.toJustifyContent())
  }

  override fun verticalAlignment(verticalAlignment: CrossAxisAlignment) {
    alignItems(verticalAlignment.toAlignItems())
  }

  private fun alignItems(alignItems: AlignItems) {
    Yoga.YGNodeStyleSetAlignItems(yogaLayout.rootNode, alignItems.toYoga())
    invalidate()
  }

  private fun justifyContent(justifyContent: JustifyContent) {
    Yoga.YGNodeStyleSetJustifyContent(yogaLayout.rootNode, justifyContent.toYoga())
    invalidate()
  }

  private fun invalidate() {
    value.setNeedsLayout()
  }
<<<<<<< HEAD
}
=======

  private inner class FlexContainerHostView : UIScrollView(cValue { CGRectZero }) {
    private var needsLayout = true

    override fun intrinsicContentSize(): CValue<CGSize> {
      return CGSizeMake(UIViewNoIntrinsicMetric, UIViewNoIntrinsicMetric)
    }

    override fun sizeThatFits(size: CValue<CGSize>): CValue<CGSize> {
      return measure(size.useContents { toUnsafeSize() }).run { CGSizeMake(width, height) }
    }

    override fun setNeedsLayout() {
      needsLayout = true
    }

    override fun layoutSubviews() {
      if (!needsLayout) return
      needsLayout = false

      val bounds = bounds.useContents { size.toUnsafeSize() }
      measure(bounds)

      setContentSize(
        CGSizeMake(
          width = container.items.maxOfOrNull { it.right } ?: 0.0,
          height = container.items.maxOfOrNull { it.bottom } ?: 0.0,
        ),
      )
      superview?.setNeedsLayout()

      container.items.forEachIndexed { index, item ->
        typedSubviews[index].setFrame(
          CGRectMake(
            x = item.left,
            y = item.top,
            width = item.right - item.left,
            height = item.bottom - item.top,
          ),
        )
      }
    }

    private fun measure(size: UnsafeSize): Size {
      syncItems()
      val (widthSpec, heightSpec) = size.toMeasureSpecs()
      return container.measure(widthSpec, heightSpec)
    }

    private fun syncItems() {
      container.items.clear()
      children.widgets.forEach { widget ->
        container.items += newFlexItem(
          direction = direction,
          density = Density.Default,
          modifier = widget.modifier,
          measurable = UIViewMeasurable(widget.value),
        )
      }
    }
  }
}

internal data class UnsafeSize(
  val width: Double,
  val height: Double,
)
>>>>>>> ff050de4
<|MERGE_RESOLUTION|>--- conflicted
+++ resolved
@@ -43,12 +43,7 @@
     backgroundColor = UIColor.redColor
   }
   override val children = UIViewChildren(value)
-<<<<<<< HEAD
-  override var layoutModifiers: LayoutModifier = LayoutModifier
-=======
-
   override var modifier: Modifier = Modifier
->>>>>>> ff050de4
 
   init {
     Yoga.YGNodeStyleSetFlexDirection(yogaLayout.rootNode, direction.toYoga())
@@ -121,74 +116,4 @@
   private fun invalidate() {
     value.setNeedsLayout()
   }
-<<<<<<< HEAD
-}
-=======
-
-  private inner class FlexContainerHostView : UIScrollView(cValue { CGRectZero }) {
-    private var needsLayout = true
-
-    override fun intrinsicContentSize(): CValue<CGSize> {
-      return CGSizeMake(UIViewNoIntrinsicMetric, UIViewNoIntrinsicMetric)
-    }
-
-    override fun sizeThatFits(size: CValue<CGSize>): CValue<CGSize> {
-      return measure(size.useContents { toUnsafeSize() }).run { CGSizeMake(width, height) }
-    }
-
-    override fun setNeedsLayout() {
-      needsLayout = true
-    }
-
-    override fun layoutSubviews() {
-      if (!needsLayout) return
-      needsLayout = false
-
-      val bounds = bounds.useContents { size.toUnsafeSize() }
-      measure(bounds)
-
-      setContentSize(
-        CGSizeMake(
-          width = container.items.maxOfOrNull { it.right } ?: 0.0,
-          height = container.items.maxOfOrNull { it.bottom } ?: 0.0,
-        ),
-      )
-      superview?.setNeedsLayout()
-
-      container.items.forEachIndexed { index, item ->
-        typedSubviews[index].setFrame(
-          CGRectMake(
-            x = item.left,
-            y = item.top,
-            width = item.right - item.left,
-            height = item.bottom - item.top,
-          ),
-        )
-      }
-    }
-
-    private fun measure(size: UnsafeSize): Size {
-      syncItems()
-      val (widthSpec, heightSpec) = size.toMeasureSpecs()
-      return container.measure(widthSpec, heightSpec)
-    }
-
-    private fun syncItems() {
-      container.items.clear()
-      children.widgets.forEach { widget ->
-        container.items += newFlexItem(
-          direction = direction,
-          density = Density.Default,
-          modifier = widget.modifier,
-          measurable = UIViewMeasurable(widget.value),
-        )
-      }
-    }
-  }
-}
-
-internal data class UnsafeSize(
-  val width: Double,
-  val height: Double,
-)
->>>>>>> ff050de4
+}