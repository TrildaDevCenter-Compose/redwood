--- conflicted
+++ resolved
@@ -27,44 +27,16 @@
 import app.cash.redwood.layout.widget.Column
 import app.cash.redwood.layout.widget.Row
 import app.cash.redwood.widget.UIViewChildren
-<<<<<<< HEAD
 import app.cash.redwood.yoga.Yoga
 import app.cash.redwood.yoga.enums.YGEdge
 import platform.UIKit.UIView
-import platform.UIKit.setNeedsLayout
-=======
-import kotlinx.cinterop.CValue
-import kotlinx.cinterop.cValue
-import kotlinx.cinterop.useContents
-import platform.CoreGraphics.CGRectMake
-import platform.CoreGraphics.CGRectZero
-import platform.CoreGraphics.CGSize
-import platform.CoreGraphics.CGSizeMake
-import platform.UIKit.UIScrollView
-import platform.UIKit.UIView
-import platform.UIKit.UIViewNoIntrinsicMetric
->>>>>>> 02fdaa65
 
 internal class UIViewFlexContainer(
   direction: FlexDirection,
 ) : Row<UIView>, Column<UIView> {
-<<<<<<< HEAD
   private val yogaLayout = YogaLayout()
 
-  override val value = yogaLayout.view
-=======
-  private val container = FlexContainer().apply {
-    flexDirection = direction
-    roundToInt = false
-  }
-  private val view = FlexContainerHostView().apply {
-    showsHorizontalScrollIndicator = false
-    showsVerticalScrollIndicator = false
-  }
-
-  override val value: UIView get() = view
-
->>>>>>> 02fdaa65
+  override val value get() = yogaLayout.view
   override val children = UIViewChildren(value)
   override var layoutModifiers: LayoutModifier = LayoutModifier
 
@@ -107,10 +79,6 @@
   }
 
   override fun overflow(overflow: Overflow) {
-<<<<<<< HEAD
-=======
-    view.setScrollEnabled(overflow == Overflow.Scroll)
->>>>>>> 02fdaa65
     invalidate()
   }
 
@@ -143,74 +111,4 @@
   private fun invalidate() {
     value.setNeedsLayout()
   }
-<<<<<<< HEAD
-}
-=======
-
-  private inner class FlexContainerHostView : UIScrollView(cValue { CGRectZero }) {
-    private var needsLayout = true
-
-    override fun intrinsicContentSize(): CValue<CGSize> {
-      return CGSizeMake(UIViewNoIntrinsicMetric, UIViewNoIntrinsicMetric)
-    }
-
-    override fun sizeThatFits(size: CValue<CGSize>): CValue<CGSize> {
-      return measure(size.useContents { toUnsafeSize() }).run { CGSizeMake(width, height) }
-    }
-
-    override fun setNeedsLayout() {
-      needsLayout = true
-    }
-
-    override fun layoutSubviews() {
-      if (!needsLayout) return
-      needsLayout = false
-
-      val bounds = bounds.useContents { size.toUnsafeSize() }
-      measure(bounds)
-
-      setContentSize(
-        CGSizeMake(
-          width = container.items.maxOfOrNull { it.right } ?: 0.0,
-          height = container.items.maxOfOrNull { it.top } ?: 0.0,
-        ),
-      )
-      superview?.setNeedsLayout()
-
-      container.items.forEachIndexed { index, item ->
-        typedSubviews[index].setFrame(
-          CGRectMake(
-            x = item.left,
-            y = item.top,
-            width = item.right - item.left,
-            height = item.bottom - item.top,
-          ),
-        )
-      }
-    }
-
-    private fun measure(size: UnsafeSize): Size {
-      syncItems()
-      val (widthSpec, heightSpec) = size.toMeasureSpecs()
-      return container.measure(widthSpec, heightSpec)
-    }
-
-    private fun syncItems() {
-      container.items.clear()
-      children.widgets.forEach { widget ->
-        container.items += newFlexItem(
-          direction = direction,
-          density = DensityMultiplier,
-          layoutModifiers = widget.layoutModifiers,
-          measurable = UIViewMeasurable(widget.value),
-        )
-      }
-    }
-  }
-}
-
-internal data class UnsafeSize(
-  val width: Double,
-  val height: Double,
-)
->>>>>>> 02fdaa65
+}