--- conflicted
+++ resolved
@@ -16,11 +16,6 @@
 package app.cash.redwood.layout.uiview
 
 import app.cash.redwood.LayoutModifier
-<<<<<<< HEAD
-import app.cash.redwood.layout.uiview.cinterop.RedwoodViewDelegateProtocol
-import app.cash.redwood.layout.uiview.cinterop.RedwoodView
-=======
->>>>>>> 02fdaa65
 import app.cash.redwood.layout.widget.Spacer
 import kotlinx.cinterop.cValue
 import platform.CoreGraphics.CGRectZero
@@ -31,15 +26,9 @@
   private var width = 0.0
   private var height = 0.0
 
-<<<<<<< HEAD
-  override val value: UIView = RedwoodView().apply {
-    kotlinDelegate = UIViewDelegate()
-  }
-=======
   private val view = SpacerHostView()
 
   override val value: UIView get() = view
->>>>>>> 02fdaa65
 
   override var layoutModifiers: LayoutModifier = LayoutModifier
 
@@ -62,6 +51,5 @@
 
   private inner class SpacerHostView : UIView(cValue { CGRectZero }) {
     override fun intrinsicContentSize() = CGSizeMake(width, height)
-    override fun setNeedsLayout() {}
   }
 }