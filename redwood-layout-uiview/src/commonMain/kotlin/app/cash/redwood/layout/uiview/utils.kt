/*
 * Copyright (C) 2022 Square, Inc.
 *
 * Licensed under the Apache License, Version 2.0 (the "License");
 * you may not use this file except in compliance with the License.
 * You may obtain a copy of the License at
 *
 *      http://www.apache.org/licenses/LICENSE-2.0
 *
 * Unless required by applicable law or agreed to in writing, software
 * distributed under the License is distributed on an "AS IS" BASIS,
 * WITHOUT WARRANTIES OR CONDITIONS OF ANY KIND, either express or implied.
 * See the License for the specific language governing permissions and
 * limitations under the License.
 */
package app.cash.redwood.layout.uiview

import app.cash.redwood.flexbox.AlignItems
import app.cash.redwood.flexbox.FlexDirection
import app.cash.redwood.flexbox.JustifyContent
import app.cash.redwood.flexbox.Measurable
import app.cash.redwood.flexbox.MeasureSpec
import app.cash.redwood.flexbox.MeasureSpecMode
import app.cash.redwood.flexbox.Size
import app.cash.redwood.layout.api.CrossAxisAlignment
import app.cash.redwood.yoga.enums.YGAlign
import app.cash.redwood.yoga.enums.YGFlexDirection
import app.cash.redwood.yoga.enums.YGJustify
import kotlinx.cinterop.CValue
import kotlinx.cinterop.useContents
import platform.CoreGraphics.CGSize
import platform.CoreGraphics.CGSizeMake
import platform.UIKit.UIView
import platform.UIKit.UIViewNoIntrinsicMetric

<<<<<<< HEAD
// The cross platform density multiples use iOS as an anchor.
internal const val DensityMultiplier = 1.0

internal fun FlexDirection.toYoga() = when (this) {
  FlexDirection.Row -> YGFlexDirection.YGFlexDirectionRow
  FlexDirection.RowReverse -> YGFlexDirection.YGFlexDirectionRowReverse
  FlexDirection.Column -> YGFlexDirection.YGFlexDirectionColumn
  FlexDirection.ColumnReverse -> YGFlexDirection.YGFlexDirectionColumnReverse
  else -> throw AssertionError()
}
=======
internal fun CGSize.toSize() = Size(width, height)
>>>>>>> 2bfc2bb9

internal fun AlignItems.toYoga() = when (this) {
  AlignItems.FlexStart -> YGAlign.YGAlignFlexStart
  AlignItems.FlexEnd -> YGAlign.YGAlignFlexEnd
  AlignItems.Center -> YGAlign.YGAlignCenter
  AlignItems.Baseline -> YGAlign.YGAlignBaseline
  AlignItems.Stretch -> YGAlign.YGAlignStretch
  else -> throw AssertionError()
}

internal fun JustifyContent.toYoga() = when (this) {
  JustifyContent.FlexStart -> YGJustify.YGJustifyFlexStart
  JustifyContent.FlexEnd -> YGJustify.YGJustifyFlexEnd
  JustifyContent.Center -> YGJustify.YGJustifyCenter
  JustifyContent.SpaceBetween -> YGJustify.YGJustifySpaceBetween
  JustifyContent.SpaceAround -> YGJustify.YGJustifySpaceAround
  JustifyContent.SpaceEvenly -> YGJustify.YGJustifySpaceEvenly
  else -> throw AssertionError()
}

internal fun CrossAxisAlignment.toYoga() = when (this) {
  CrossAxisAlignment.Start -> YGAlign.YGAlignFlexStart
  CrossAxisAlignment.Center -> YGAlign.YGAlignCenter
  CrossAxisAlignment.End -> YGAlign.YGAlignFlexEnd
  CrossAxisAlignment.Stretch -> YGAlign.YGAlignStretch
  else -> throw AssertionError()
}

@Suppress("UNCHECKED_CAST")
internal val UIView.typedSubviews: List<UIView>
  get() = subviews as List<UIView><|MERGE_RESOLUTION|>--- conflicted
+++ resolved
@@ -33,10 +33,6 @@
 import platform.UIKit.UIView
 import platform.UIKit.UIViewNoIntrinsicMetric
 
-<<<<<<< HEAD
-// The cross platform density multiples use iOS as an anchor.
-internal const val DensityMultiplier = 1.0
-
 internal fun FlexDirection.toYoga() = when (this) {
   FlexDirection.Row -> YGFlexDirection.YGFlexDirectionRow
   FlexDirection.RowReverse -> YGFlexDirection.YGFlexDirectionRowReverse
@@ -44,9 +40,6 @@
   FlexDirection.ColumnReverse -> YGFlexDirection.YGFlexDirectionColumnReverse
   else -> throw AssertionError()
 }
-=======
-internal fun CGSize.toSize() = Size(width, height)
->>>>>>> 2bfc2bb9
 
 internal fun AlignItems.toYoga() = when (this) {
   AlignItems.FlexStart -> YGAlign.YGAlignFlexStart
