--- conflicted
+++ resolved
@@ -229,36 +229,4 @@
       }
     }
   }
-<<<<<<< HEAD
-=======
-
-  private inner class HostView(context: Context) : ViewGroup(context) {
-    override fun onMeasure(widthMeasureSpec: Int, heightMeasureSpec: Int) {
-      syncItems()
-      val widthSpec = RedwoodMeasureSpec.fromAndroid(widthMeasureSpec)
-      val heightSpec = RedwoodMeasureSpec.fromAndroid(heightMeasureSpec)
-      val (width, height) = container.measure(widthSpec, heightSpec)
-      setMeasuredDimension(width.toInt(), height.toInt())
-    }
-
-    override fun onLayout(changed: Boolean, left: Int, top: Int, right: Int, bottom: Int) {
-      for (item in container.items) {
-        val view = (item.measurable as ViewMeasurable).view
-        view.layout(item.left.toInt(), item.top.toInt(), item.right.toInt(), item.bottom.toInt())
-      }
-    }
-
-    private fun syncItems() {
-      container.items.clear()
-      children.widgets.forEach { widget ->
-        container.items += newFlexItem(
-          direction = direction,
-          density = density,
-          modifier = widget.modifier,
-          measurable = ViewMeasurable(widget.value),
-        )
-      }
-    }
-  }
->>>>>>> ff050de4
 }