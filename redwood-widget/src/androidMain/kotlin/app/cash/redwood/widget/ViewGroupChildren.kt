/*
 * Copyright (C) 2021 Square, Inc.
 *
 * Licensed under the Apache License, Version 2.0 (the "License");
 * you may not use this file except in compliance with the License.
 * You may obtain a copy of the License at
 *
 *      http://www.apache.org/licenses/LICENSE-2.0
 *
 * Unless required by applicable law or agreed to in writing, software
 * distributed under the License is distributed on an "AS IS" BASIS,
 * WITHOUT WARRANTIES OR CONDITIONS OF ANY KIND, either express or implied.
 * See the License for the specific language governing permissions and
 * limitations under the License.
 */
package app.cash.redwood.widget

import android.view.View
import android.view.ViewGroup

public class ViewGroupChildren(
  private val parent: ViewGroup,
  private val onLayoutModifierUpdated: (Widget<View>) -> Unit = {},
) : Widget.Children<View> {
  private val _widgets = ArrayList<Widget<View>>()
  public val widgets: List<Widget<View>> get() = _widgets

  override fun insert(index: Int, widget: Widget<View>) {
    _widgets.add(index, widget)
    parent.addView(widget.value, index)
  }

  override fun move(fromIndex: Int, toIndex: Int, count: Int) {
    _widgets.move(fromIndex, toIndex, count)

    val views = Array(count) { offset ->
      parent.getChildAt(fromIndex + offset)
    }
    parent.removeViews(fromIndex, count)

    val newIndex = if (toIndex > fromIndex) {
      toIndex - count
    } else {
      toIndex
    }
    views.forEachIndexed { offset, view ->
      parent.addView(view, newIndex + offset)
    }
  }

  override fun remove(index: Int, count: Int) {
    _widgets.remove(index, count)
    parent.removeViews(index, count)
  }

<<<<<<< HEAD
  override fun onLayoutModifierUpdated() {
//    val widget = _widgets[index]
//    widget.value.invalidate()
//    widget.value.requestLayout()
//    onLayoutModifierUpdated(widget)
=======
  override fun onModifierUpdated() {
    parent.requestLayout()
>>>>>>> ff050de4
  }
}<|MERGE_RESOLUTION|>--- conflicted
+++ resolved
@@ -53,15 +53,10 @@
     parent.removeViews(index, count)
   }
 
-<<<<<<< HEAD
-  override fun onLayoutModifierUpdated() {
+  override fun onModifierUpdated() {
 //    val widget = _widgets[index]
 //    widget.value.invalidate()
 //    widget.value.requestLayout()
 //    onLayoutModifierUpdated(widget)
-=======
-  override fun onModifierUpdated() {
-    parent.requestLayout()
->>>>>>> ff050de4
   }
 }