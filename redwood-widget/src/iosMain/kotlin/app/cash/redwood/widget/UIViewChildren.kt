/*
 * Copyright (C) 2022 Square, Inc.
 *
 * Licensed under the Apache License, Version 2.0 (the "License");
 * you may not use this file except in compliance with the License.
 * You may obtain a copy of the License at
 *
 *      http://www.apache.org/licenses/LICENSE-2.0
 *
 * Unless required by applicable law or agreed to in writing, software
 * distributed under the License is distributed on an "AS IS" BASIS,
 * WITHOUT WARRANTIES OR CONDITIONS OF ANY KIND, either express or implied.
 * See the License for the specific language governing permissions and
 * limitations under the License.
 */
package app.cash.redwood.widget

import kotlinx.cinterop.convert
import platform.UIKit.UIView
import platform.darwin.NSInteger

@ObjCName("UIViewChildren", exact = true)
public class UIViewChildren(
  private val parent: UIView,
  private val insert: (UIView, Int) -> Unit = { view, index ->
    parent.insertSubview(view, index.convert<NSInteger>())
  },
  private val onModifierUpdated: () -> Unit = {},
) : Widget.Children<UIView> {
  private val _widgets = ArrayList<Widget<UIView>>()
  public val widgets: List<Widget<UIView>> get() = _widgets

  override fun insert(index: Int, widget: Widget<UIView>) {
    _widgets.add(index, widget)
    insert(widget.value, index)
    invalidate()
  }

  override fun move(fromIndex: Int, toIndex: Int, count: Int) {
    _widgets.move(fromIndex, toIndex, count)

    val subviews = Array(count) {
      parent.typedSubviews[fromIndex].also(UIView::removeFromSuperview)
    }

    val newIndex = if (toIndex > fromIndex) {
      toIndex - count
    } else {
      toIndex
    }
    subviews.forEachIndexed { offset, view ->
      insert(view, newIndex + offset)
    }
    invalidate()
  }

  override fun remove(index: Int, count: Int) {
    _widgets.remove(index, count)

    repeat(count) {
      parent.typedSubviews[index].removeFromSuperview()
    }
    invalidate()
  }

  override fun onModifierUpdated() {
    invalidate()
    onModifierUpdated.invoke()
  }

  private fun invalidate() {
<<<<<<< HEAD
=======
    parent.setNeedsLayout()
>>>>>>> 074bb678
    parent.invalidateIntrinsicContentSize()
    parent.setNeedsLayout()
  }
}<|MERGE_RESOLUTION|>--- conflicted
+++ resolved
@@ -69,11 +69,7 @@
   }
 
   private fun invalidate() {
-<<<<<<< HEAD
-=======
     parent.setNeedsLayout()
->>>>>>> 074bb678
     parent.invalidateIntrinsicContentSize()
-    parent.setNeedsLayout()
   }
 }