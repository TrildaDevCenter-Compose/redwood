/*
 * Copyright (C) 2022 Square, Inc.
 *
 * Licensed under the Apache License, Version 2.0 (the "License");
 * you may not use this file except in compliance with the License.
 * You may obtain a copy of the License at
 *
 *      http://www.apache.org/licenses/LICENSE-2.0
 *
 * Unless required by applicable law or agreed to in writing, software
 * distributed under the License is distributed on an "AS IS" BASIS,
 * WITHOUT WARRANTIES OR CONDITIONS OF ANY KIND, either express or implied.
 * See the License for the specific language governing permissions and
 * limitations under the License.
 */
package com.example.redwood.emojisearch.presenter

import androidx.compose.runtime.Composable
import androidx.compose.runtime.LaunchedEffect
import androidx.compose.runtime.derivedStateOf
import androidx.compose.runtime.getValue
import androidx.compose.runtime.mutableStateListOf
import androidx.compose.runtime.mutableStateOf
import androidx.compose.runtime.remember
import androidx.compose.runtime.setValue
import app.cash.redwood.LayoutModifier
import app.cash.redwood.layout.api.Constraint
import app.cash.redwood.layout.api.CrossAxisAlignment
import app.cash.redwood.layout.api.MainAxisAlignment
import app.cash.redwood.layout.api.Margin
import app.cash.redwood.layout.api.dp
import app.cash.redwood.layout.compose.Column
import app.cash.redwood.layout.compose.Row
import com.example.redwood.emojisearch.compose.Image
import com.example.redwood.emojisearch.compose.Text
import com.example.redwood.emojisearch.compose.TextInput
import example.values.TextFieldState
import kotlinx.serialization.decodeFromString
import kotlinx.serialization.json.Json

private data class EmojiImage(
  val label: String,
  val url: String,
)

// TODO Switch to https://github.com/cashapp/zipline/issues/490 once available.
interface HttpClient {
  suspend fun call(url: String, headers: Map<String, String>): String
}

/**
 * LazyColumn doesn't work in browsers. This indirection allows us to use LazyColumn with a mobile
 * host and regular column with a browser host.
 *
 * TODO LazyColumn should work outside of Treehouse https://github.com/cashapp/redwood/issues/605.
 */
interface ColumnProvider {
  @Composable
  fun <T> create(
    items: List<T>,
    itemContent: @Composable (item: T) -> Unit,
  )
}

@Composable
fun EmojiSearch(
  httpClient: HttpClient,
  columnProvider: ColumnProvider,
) {
  val allEmojis = remember {
    mutableStateListOf(
      EmojiImage(
        label = "loading…",
        url = "https://github.githubassets.com/images/icons/emoji/unicode/231a.png?v8",
      ),
    )
  }
  LaunchedEffect(Unit) {
    val emojisJson = httpClient.call(
      url = "https://api.github.com/emojis",
      headers = mapOf("Accept" to "application/vnd.github.v3+json"),
    )
    val labelToUrl = Json.decodeFromString<Map<String, String>>(emojisJson)

    allEmojis.clear()
    allEmojis.addAll(labelToUrl.map { (key, value) -> EmojiImage(key, value) })
  }

  var searchTerm by remember { mutableStateOf(TextFieldState()) }
  val filteredEmojis by derivedStateOf {
    val searchTerms = searchTerm.text.split(" ")
    allEmojis.filter { image ->
      searchTerms.all { image.label.contains(it, ignoreCase = true) }
    }
  }

  Column(
    width = Constraint.Fill,
    height = Constraint.Fill,
    horizontalAlignment = CrossAxisAlignment.Stretch,
    margin = Margin(horizontal = 24.dp),
  ) {
    TextInput(
      state = searchTerm,
      hint = "Search",
      onChange = { searchTerm = it },
    )
<<<<<<< HEAD
    filteredEmojis.take(5).forEach { image ->
=======
    columnProvider.create(
      filteredEmojis,
    ) { image ->
>>>>>>> bf8f541e
      Row(
        width = Constraint.Fill,
        verticalAlignment = CrossAxisAlignment.Center,
      ) {
        Image(
          url = image.url,
          layoutModifier = LayoutModifier
            .margin(Margin(8.dp)),
        )
        Text(
          text = image.label,
          layoutModifier = LayoutModifier
            .grow(1.0),
        )
      }
    }
  }
}<|MERGE_RESOLUTION|>--- conflicted
+++ resolved
@@ -26,7 +26,6 @@
 import app.cash.redwood.LayoutModifier
 import app.cash.redwood.layout.api.Constraint
 import app.cash.redwood.layout.api.CrossAxisAlignment
-import app.cash.redwood.layout.api.MainAxisAlignment
 import app.cash.redwood.layout.api.Margin
 import app.cash.redwood.layout.api.dp
 import app.cash.redwood.layout.compose.Column
@@ -35,7 +34,6 @@
 import com.example.redwood.emojisearch.compose.Text
 import com.example.redwood.emojisearch.compose.TextInput
 import example.values.TextFieldState
-import kotlinx.serialization.decodeFromString
 import kotlinx.serialization.json.Json
 
 private data class EmojiImage(
@@ -44,7 +42,9 @@
 )
 
 // TODO Switch to https://github.com/cashapp/zipline/issues/490 once available.
-interface HttpClient {
+// https://youtrack.jetbrains.com/issue/KTIJ-7642
+@Suppress("FUN_INTERFACE_WITH_SUSPEND_FUNCTION")
+fun interface HttpClient {
   suspend fun call(url: String, headers: Map<String, String>): String
 }
 
@@ -105,13 +105,7 @@
       hint = "Search",
       onChange = { searchTerm = it },
     )
-<<<<<<< HEAD
     filteredEmojis.take(5).forEach { image ->
-=======
-    columnProvider.create(
-      filteredEmojis,
-    ) { image ->
->>>>>>> bf8f541e
       Row(
         width = Constraint.Fill,
         verticalAlignment = CrossAxisAlignment.Center,
