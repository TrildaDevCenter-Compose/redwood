/*
 * Copyright (C) 2022 Square, Inc.
 *
 * Licensed under the Apache License, Version 2.0 (the "License");
 * you may not use this file except in compliance with the License.
 * You may obtain a copy of the License at
 *
 *      http://www.apache.org/licenses/LICENSE-2.0
 *
 * Unless required by applicable law or agreed to in writing, software
 * distributed under the License is distributed on an "AS IS" BASIS,
 * WITHOUT WARRANTIES OR CONDITIONS OF ANY KIND, either express or implied.
 * See the License for the specific language governing permissions and
 * limitations under the License.
 */
package com.example.redwood.emojisearch.presenter

import androidx.compose.runtime.Composable
import androidx.compose.runtime.LaunchedEffect
import androidx.compose.runtime.derivedStateOf
import androidx.compose.runtime.getValue
import androidx.compose.runtime.mutableStateListOf
import androidx.compose.runtime.mutableStateOf
import androidx.compose.runtime.remember
import androidx.compose.runtime.setValue
import app.cash.redwood.Modifier
import app.cash.redwood.compose.LocalHostConfiguration
import app.cash.redwood.layout.api.Constraint
import app.cash.redwood.layout.api.CrossAxisAlignment
import app.cash.redwood.layout.api.MainAxisAlignment
import app.cash.redwood.ui.Margin
import app.cash.redwood.ui.dp
import app.cash.redwood.layout.compose.Column
import app.cash.redwood.layout.compose.Row
import app.cash.redwood.layout.compose.Spacer
import com.example.redwood.emojisearch.compose.Image
import com.example.redwood.emojisearch.compose.Text
import com.example.redwood.emojisearch.compose.TextInput
import example.values.TextFieldState
import kotlinx.serialization.json.Json

private data class EmojiImage(
  val label: String,
  val url: String,
)

// TODO Switch to https://github.com/cashapp/zipline/issues/490 once available.
@Suppress("FUN_INTERFACE_WITH_SUSPEND_FUNCTION") // https://youtrack.jetbrains.com/issue/KTIJ-7642
fun interface HttpClient {
  suspend fun call(url: String, headers: Map<String, String>): String
}

/**
 * LazyColumn doesn't work in browsers. This indirection allows us to use LazyColumn with a mobile
 * host and regular column with a browser host.
 *
 * TODO LazyColumn should work outside of Treehouse https://github.com/cashapp/redwood/issues/605.
 */
interface ColumnProvider {
  @Composable
  fun <T> create(
    items: List<T>,
    refreshing: Boolean,
    onRefresh: (() -> Unit)?,
    width: Constraint,
    height: Constraint,
    modifier: Modifier,
    placeholder: @Composable () -> Unit,
    itemContent: @Composable (item: T) -> Unit,
  )
}

@Composable
fun EmojiSearch(
  httpClient: HttpClient,
  columnProvider: ColumnProvider,
) {
  val allEmojis = remember { mutableStateListOf<EmojiImage>() }

  // Simple counter that allows us to trigger refreshes by simple incrementing the value
  var refreshSignal by remember { mutableStateOf(0) }
  var refreshing by remember { mutableStateOf(false) }

  LaunchedEffect(refreshSignal) {
    try {
      refreshing = true
      val emojisJson = httpClient.call(
        url = "https://api.github.com/emojis",
        headers = mapOf("Accept" to "application/vnd.github.v3+json"),
      )
      val labelToUrl = Json.decodeFromString<Map<String, String>>(emojisJson)

      allEmojis.clear()
      allEmojis.addAll(labelToUrl.map { (key, value) -> EmojiImage(key, value) })
    } finally {
      refreshing = false
    }
  }

  var searchTerm by remember { mutableStateOf(TextFieldState()) }
  val filteredEmojis by derivedStateOf {
    val searchTerms = searchTerm.text.split(" ")
    allEmojis.filter { image ->
      searchTerms.all { image.label.contains(it, ignoreCase = true) }
    }
  }

  Column(
    width = Constraint.Fill,
    height = Constraint.Fill,
    horizontalAlignment = CrossAxisAlignment.Stretch,
    margin = LocalHostConfiguration.current.safeAreaInsets,
  ) {
    TextInput(
      state = searchTerm,
      hint = "Search",
      onChange = { searchTerm = it },
      modifier = Modifier
        .horizontalAlignment(CrossAxisAlignment.Stretch),
    )
<<<<<<< HEAD
    filteredEmojis.take(10).forEach { image ->
      Row(
        margin = Margin(top = 20.dp),
        width = Constraint.Fill,
        horizontalAlignment = MainAxisAlignment.Center,
        verticalAlignment = CrossAxisAlignment.Center,
      ) {
        Image(
          image.url,
          modifier = Modifier
            .margin(Margin(4.dp))
        )
        Spacer(width = 4.dp)
        Text(image.label)
      }
=======
    columnProvider.create(
      items = filteredEmojis,
      refreshing = refreshing,
      onRefresh = { refreshSignal++ },
      width = Constraint.Fill,
      height = Constraint.Wrap,
      modifier = Modifier.grow(1.0),
      placeholder = {
        Item(
          EmojiImage(
            label = "loading…",
            url = "https://github.githubassets.com/images/icons/emoji/unicode/231a.png?v8",
          )
        )
      },
    ) { image ->
      Item(image)
>>>>>>> f9b3b3e9
    }
  }
}

@Composable
private fun Item(emojiImage: EmojiImage) {
  Row(
    width = Constraint.Fill,
    verticalAlignment = CrossAxisAlignment.Center,
  ) {
    Image(
      url = emojiImage.url,
      modifier = Modifier.margin(Margin(8.dp)),
    )
    Text(text = emojiImage.label)
  }
}<|MERGE_RESOLUTION|>--- conflicted
+++ resolved
@@ -27,12 +27,10 @@
 import app.cash.redwood.compose.LocalHostConfiguration
 import app.cash.redwood.layout.api.Constraint
 import app.cash.redwood.layout.api.CrossAxisAlignment
-import app.cash.redwood.layout.api.MainAxisAlignment
+import app.cash.redwood.layout.compose.Column
+import app.cash.redwood.layout.compose.Row
 import app.cash.redwood.ui.Margin
 import app.cash.redwood.ui.dp
-import app.cash.redwood.layout.compose.Column
-import app.cash.redwood.layout.compose.Row
-import app.cash.redwood.layout.compose.Spacer
 import com.example.redwood.emojisearch.compose.Image
 import com.example.redwood.emojisearch.compose.Text
 import com.example.redwood.emojisearch.compose.TextInput
@@ -115,26 +113,7 @@
       state = searchTerm,
       hint = "Search",
       onChange = { searchTerm = it },
-      modifier = Modifier
-        .horizontalAlignment(CrossAxisAlignment.Stretch),
     )
-<<<<<<< HEAD
-    filteredEmojis.take(10).forEach { image ->
-      Row(
-        margin = Margin(top = 20.dp),
-        width = Constraint.Fill,
-        horizontalAlignment = MainAxisAlignment.Center,
-        verticalAlignment = CrossAxisAlignment.Center,
-      ) {
-        Image(
-          image.url,
-          modifier = Modifier
-            .margin(Margin(4.dp))
-        )
-        Spacer(width = 4.dp)
-        Text(image.label)
-      }
-=======
     columnProvider.create(
       items = filteredEmojis,
       refreshing = refreshing,
@@ -143,16 +122,10 @@
       height = Constraint.Wrap,
       modifier = Modifier.grow(1.0),
       placeholder = {
-        Item(
-          EmojiImage(
-            label = "loading…",
-            url = "https://github.githubassets.com/images/icons/emoji/unicode/231a.png?v8",
-          )
-        )
+        Item(loadingEmojiImage)
       },
     ) { image ->
       Item(image)
->>>>>>> f9b3b3e9
     }
   }
 }
@@ -169,4 +142,9 @@
     )
     Text(text = emojiImage.label)
   }
-}+}
+
+private val loadingEmojiImage = EmojiImage(
+  label = "loading…",
+  url = "https://github.githubassets.com/images/icons/emoji/unicode/231a.png?v8",
+)