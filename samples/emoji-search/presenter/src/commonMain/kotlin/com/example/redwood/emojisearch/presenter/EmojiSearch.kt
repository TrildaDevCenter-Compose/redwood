/*
 * Copyright (C) 2022 Square, Inc.
 *
 * Licensed under the Apache License, Version 2.0 (the "License");
 * you may not use this file except in compliance with the License.
 * You may obtain a copy of the License at
 *
 *      http://www.apache.org/licenses/LICENSE-2.0
 *
 * Unless required by applicable law or agreed to in writing, software
 * distributed under the License is distributed on an "AS IS" BASIS,
 * WITHOUT WARRANTIES OR CONDITIONS OF ANY KIND, either express or implied.
 * See the License for the specific language governing permissions and
 * limitations under the License.
 */
package com.example.redwood.emojisearch.presenter

import androidx.compose.runtime.Composable
import androidx.compose.runtime.LaunchedEffect
import androidx.compose.runtime.derivedStateOf
import androidx.compose.runtime.getValue
import androidx.compose.runtime.mutableStateListOf
import androidx.compose.runtime.mutableStateOf
import androidx.compose.runtime.remember
import androidx.compose.runtime.setValue
import app.cash.redwood.LayoutModifier
import app.cash.redwood.layout.api.Constraint
import app.cash.redwood.layout.api.CrossAxisAlignment
import app.cash.redwood.layout.api.MainAxisAlignment
import app.cash.redwood.layout.api.Margin
<<<<<<< HEAD
import app.cash.redwood.layout.api.Overflow
=======
import app.cash.redwood.layout.api.dp
>>>>>>> 2bfc2bb9
import app.cash.redwood.layout.compose.Column
import app.cash.redwood.layout.compose.Row
import com.example.redwood.emojisearch.compose.Image
import com.example.redwood.emojisearch.compose.Text
import com.example.redwood.emojisearch.compose.TextInput
import example.values.TextFieldState
import kotlinx.serialization.decodeFromString
import kotlinx.serialization.json.Json

private data class EmojiImage(
  val label: String,
  val url: String,
)

// TODO Switch to https://github.com/cashapp/zipline/issues/490 once available.
interface HttpClient {
  suspend fun call(url: String, headers: Map<String, String>): String
}

/**
 * LazyColumn doesn't work in browsers. This indirection allows us to use LazyColumn with a mobile
 * host and regular column with a browser host.
 *
 * TODO LazyColumn should work outside of Treehouse https://github.com/cashapp/redwood/issues/605.
 */
interface ColumnProvider {
  @Composable
  fun <T> create(
    items: List<T>,
    itemContent: @Composable (item: T) -> Unit,
  )
}

@Composable
fun EmojiSearch(
  httpClient: HttpClient,
  columnProvider: ColumnProvider,
) {
  val allEmojis = remember {
    mutableStateListOf(
      EmojiImage(
        label = "loading…",
        url = "https://github.githubassets.com/images/icons/emoji/unicode/231a.png?v8",
      ),
    )
  }
  LaunchedEffect(Unit) {
    val emojisJson = httpClient.call(
      url = "https://api.github.com/emojis",
      headers = mapOf("Accept" to "application/vnd.github.v3+json"),
    )
    val labelToUrl = Json.decodeFromString<Map<String, String>>(emojisJson)

    allEmojis.clear()
    allEmojis.addAll(labelToUrl.map { (key, value) -> EmojiImage(key, value) })
  }

  var searchTerm by remember { mutableStateOf(TextFieldState()) }
  val filteredEmojis by derivedStateOf {
    val searchTerms = searchTerm.text.split(" ")
    allEmojis.filter { image ->
      searchTerms.all { image.label.contains(it, ignoreCase = true) }
    }
  }

  Column(
    width = Constraint.Fill,
    height = Constraint.Fill,
    horizontalAlignment = CrossAxisAlignment.Stretch,
    margin = Margin(horizontal = 24.dp),
  ) {
    TextInput(
      state = searchTerm,
      hint = "Search",
      onChange = { searchTerm = it },
    )
    filteredEmojis.take(5).forEach { image ->
      Row(
        width = Constraint.Fill,
        verticalAlignment = CrossAxisAlignment.Center,
      ) {
        Image(
          url = image.url,
<<<<<<< HEAD
          layoutModifier = LayoutModifier
            .margin(Margin(8)),
        )
        Text(
          text = image.label,
          layoutModifier = LayoutModifier
            .grow(1.0),
=======
          layoutModifier = LayoutModifier.margin(Margin(8.dp)),
>>>>>>> 2bfc2bb9
        )
      }
    }
  }
}<|MERGE_RESOLUTION|>--- conflicted
+++ resolved
@@ -28,11 +28,7 @@
 import app.cash.redwood.layout.api.CrossAxisAlignment
 import app.cash.redwood.layout.api.MainAxisAlignment
 import app.cash.redwood.layout.api.Margin
-<<<<<<< HEAD
-import app.cash.redwood.layout.api.Overflow
-=======
 import app.cash.redwood.layout.api.dp
->>>>>>> 2bfc2bb9
 import app.cash.redwood.layout.compose.Column
 import app.cash.redwood.layout.compose.Row
 import com.example.redwood.emojisearch.compose.Image
@@ -116,17 +112,13 @@
       ) {
         Image(
           url = image.url,
-<<<<<<< HEAD
           layoutModifier = LayoutModifier
-            .margin(Margin(8)),
+            .margin(Margin(8.dp)),
         )
         Text(
           text = image.label,
           layoutModifier = LayoutModifier
             .grow(1.0),
-=======
-          layoutModifier = LayoutModifier.margin(Margin(8.dp)),
->>>>>>> 2bfc2bb9
         )
       }
     }
